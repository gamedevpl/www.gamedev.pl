import { describe, it, expect, vi } from 'vitest';
import { initGame } from './index';
import { updateWorld } from './world-update';
import { GameWorldState } from './world-types';
import { HumanEntity } from './entities/characters/human/human-types';
<<<<<<< HEAD

import {
  BERRY_COST_FOR_PLANTING,
  GAME_DAY_IN_REAL_SECONDS,
  HUMAN_PLANTING_DURATION_HOURS,
  HUMAN_YEAR_IN_REAL_SECONDS,
} from './world-consts';
import { isLineage } from './utils/world-utils';
=======
import { GAME_DAY_IN_REAL_SECONDS, HUMAN_PLANTING_DURATION_HOURS, HUMAN_YEAR_IN_REAL_SECONDS } from './world-consts';
import { generateTribeBadge, isLineage } from './utils/world-utils';
>>>>>>> 8411640a
import { createHuman, giveBirth } from './entities/entities-update';
import { humanProcreationInteraction } from './interactions/human-procreation-interaction';
import { FoodType } from './food/food-types';
import { btProfiler } from './ai/behavior-tree/bt-profiler';

// Helper to find a human by ID, with proper type assertion
const findHumanById = (gameState: GameWorldState, id: number): HumanEntity | undefined => {
  return gameState.entities.entities.get(id) as HumanEntity | undefined;
};



describe('Game Mechanics', () => {
  it('should be able to run for 100 years without a player and still have alive humans', () => {
    let gameState: GameWorldState = initGame();

    // Find the player and disable player control
    const playerEntity = Array.from(gameState.entities.entities.values()).find(
      (e) => e.isPlayer && e.type === 'human',
    ) as HumanEntity;
    if (playerEntity) {
      playerEntity.isPlayer = false;
    }

    const yearsToSimulate = parseInt(process.env.YEARS_TO_SIMULATE || '100', 10);
    const totalSimulationSeconds = yearsToSimulate * HUMAN_YEAR_IN_REAL_SECONDS;
    const timeStepSeconds = GAME_DAY_IN_REAL_SECONDS / 24; // Simulate one hour at a time for precision
    let yearsSimulated = 0;

    for (let time = 0; time < totalSimulationSeconds; time += timeStepSeconds) {
      gameState = updateWorld(gameState, timeStepSeconds);
      if (gameState.time >= (yearsSimulated + 1) * HUMAN_YEAR_IN_REAL_SECONDS) {
        yearsSimulated++;
        const humans = Array.from(gameState.entities.entities.values()).filter(
          (e) => e.type === 'human',
        ) as HumanEntity[];
        const humanCount = humans.length;
        const bushCount = Array.from(gameState.entities.entities.values()).filter((e) => e.type === 'berryBush').length;
        const avgHumanAge = humans.reduce((sum, e) => sum + e.age, 0) / humanCount || 0;
        const childCount = humans.filter((e) => e.age < 18).length;
        const maleCount = humans.filter((e) => e.gender === 'male').length;
        const maxHumanAge = Math.max(...humans.map((e) => e.age));
        const averageHunger = humans.reduce((sum, e) => sum + e.hunger, 0) / humanCount || 0;
        const corpsesCount = Array.from(gameState.entities.entities.values()).filter(
          (e) => e.type === 'humanCorpse',
        ).length;
        const foodBerries = humans
          .filter((e) => e.food.length > 0)
          .reduce((sum, e) => sum + e.food.filter((f) => f.type === 'berry').length, 0);
        const foodMeat = humans
          .filter((e) => e.food.length > 0)
          .reduce((sum, e) => sum + (e as HumanEntity).food.filter((f) => f.type === 'meat').length, 0);
        // need to count lineages, so
        const lineages: HumanEntity[][] = [];
        for (const human of humans) {
          const lineage = lineages.find((lineage) => lineage.some((h) => isLineage(h, human)));
          if (lineage) {
            lineage.push(human);
          } else {
            lineages.push([human]);
          }
        }
        const leaderCount = [...new Set(humans.map((h) => h.leaderId).filter((id) => id !== undefined))].length;

        const maxAncestors = Math.max(...humans.map((h) => (h.ancestorIds ? h.ancestorIds.length : 0)), 0);

        console.log(
          `Year ${yearsSimulated}: Humans: ${humanCount}, Lineages: ${
            lineages.length
          }, Tribes: ${leaderCount}, Bushes: ${bushCount}, Age(Avg:Max): ${avgHumanAge.toFixed(
            2,
          )}:${maxHumanAge.toFixed(
            2,
          )}, Children: ${childCount}, Corpses: ${corpsesCount}, Gender Ratio (M:F): ${maleCount}:${
            humanCount - maleCount
          }, Avg Hunger: ${averageHunger.toFixed(
            2,
          )}, Food (Berries:Meat): ${foodBerries}:${foodMeat}, Max Ancestors: ${maxAncestors}`,
        );

        if (yearsSimulated % 50 === 0) {
          btProfiler.report();
          btProfiler.reset();
        }

        if (humanCount <= 0) {
          console.log(`Game ended prematurely at time ${time} due to extinction of humans.`);
          gameState.gameOver = true;
          gameState.causeOfGameOver = 'Extinction of humans';
          break; // Stop if humans go extinct
        }
      }
      // Check if the game has ended prematurely
      if (gameState.gameOver) {
        console.log(`Game ended prematurely at time ${time} due to: ${gameState.causeOfGameOver}`);
        break; // Stop if the game ends prematurely
      }
    }

    const bushCount = Array.from(gameState.entities.entities.values()).filter((e) => e.type === 'berryBush').length;
    const humanCount = Array.from(gameState.entities.entities.values()).filter((e) => e.type === 'human').length;

    expect(bushCount).toBeGreaterThan(0);
    expect(humanCount).toBeGreaterThan(0);
  }, 60000);
});

describe('Tribe Formation via Splitting', () => {
  it('should form a new tribe when an unrelated male partners for the first time', () => {
    let gameState = initGame();

    // 1. Create a leader for the initial tribe
    const leaderA = createHuman(gameState.entities, { x: 100, y: 100 }, 0, 'male', false, 30);
    leaderA.leaderId = leaderA.id;
    leaderA.tribeBadge = generateTribeBadge();

    // 2. Create a male who is part of the leader's tribe but not related
    const maleB = createHuman(
      gameState.entities,
      { x: 150, y: 150 },
      0,
      'male',
      false,
      25,
      0,
      undefined,
      undefined,
      [],
      leaderA.id,
      leaderA.tribeBadge,
    );

    // 3. Create a female who is also not related to the leader
    const femaleC = createHuman(gameState.entities, { x: 200, y: 200 }, 0, 'female', false, 22);

    // Pre-conditions check
    expect(isLineage(maleB, leaderA)).toBe(false);
    expect(isLineage(femaleC, leaderA)).toBe(false);
    expect(maleB.leaderId).toBe(leaderA.id);
    expect(femaleC.leaderId).toBeUndefined();

    // 4. Trigger procreation
    maleB.activeAction = 'procreating';
    femaleC.activeAction = 'procreating';
    humanProcreationInteraction.perform(maleB, femaleC, { gameState, deltaTime: 1 });

    // 5. Assertions
    const updatedMaleB = findHumanById(gameState, maleB.id);
    const updatedFemaleC = findHumanById(gameState, femaleC.id);

    expect(updatedMaleB?.leaderId).toBe(maleB.id); // Male B is the new leader
    expect(updatedMaleB?.tribeBadge).not.toBe(leaderA.tribeBadge); // Has a new badge
    expect(updatedFemaleC?.leaderId).toBe(maleB.id); // Female C joined the new tribe
    expect(updatedFemaleC?.tribeBadge).toBe(updatedMaleB?.tribeBadge); // Shares the new badge
  });

  it('should not form a new tribe if the male is related to the leader', () => {
    let gameState = initGame();
    const updateContext = { gameState, deltaTime: 1 };

    // 1. Create a leader for the initial tribe
    const leaderA = createHuman(gameState.entities, { x: 100, y: 100 }, 0, 'male', false, 40);
    leaderA.leaderId = leaderA.id;
    leaderA.tribeBadge = '👑';

    // 2. Create a female partner for the leader to have a child
    const femalePartner = createHuman(gameState.entities, { x: 110, y: 110 }, 0, 'female', false, 38);

    // 3. Give them a son (Male B)
    const maleB = giveBirth(femalePartner, leaderA.id, updateContext);
    if (!maleB) throw new Error('Birth failed');

    maleB.age = 25; // Make him an adult
    maleB.isAdult = true;

    // 4. Create another unrelated female
    const femaleC = createHuman(gameState.entities, { x: 200, y: 200 }, 0, 'female', false, 22);

    // Pre-conditions check
    const updatedLeaderA = findHumanById(gameState, leaderA.id)!;
    const updatedMaleB = findHumanById(gameState, maleB.id)!;
    expect(isLineage(updatedMaleB, updatedLeaderA)).toBe(true); // Male B is related to Leader A
    expect(updatedMaleB.leaderId).toBe(leaderA.id);

    // 5. Trigger procreation
    updatedMaleB.activeAction = 'procreating';
    femaleC.activeAction = 'procreating';
    humanProcreationInteraction.perform(updatedMaleB, femaleC, updateContext);

    // 6. Assertions
    const finalMaleB = findHumanById(gameState, maleB.id);
    const finalFemaleC = findHumanById(gameState, femaleC.id);

    expect(finalMaleB?.leaderId).toBe(leaderA.id); // Male B is still in the same tribe
    expect(finalMaleB?.tribeBadge).toBe(leaderA.tribeBadge);
    expect(finalFemaleC?.leaderId).toBeUndefined(); // Female C does not join the tribe automatically in this case
  });
});

describe('Planting bushes', () => {
  it('a human with 5 berries can plant a bush', () => {
    let gameState = initGame();
    const human = createHuman(gameState.entities, { x: 100, y: 100 }, 0, 'female', true, 25);
    human.food = Array.from({ length: 10 }, () => ({ type: FoodType.Berry, id: Math.random() }));

    const initialBushCount = Array.from(gameState.entities.entities.values()).filter(
      (e) => e.type === 'berryBush',
    ).length;

    human.activeAction = 'planting';
    human.target = { x: 150, y: 150 };

    // a bit more than the planting duration
    const timeStep = HUMAN_PLANTING_DURATION_HOURS + 0.1;
    gameState = updateWorld(gameState, timeStep);

    const finalBushCount = Array.from(gameState.entities.entities.values()).filter(
      (e) => e.type === 'berryBush',
    ).length;

    const updatedHuman = findHumanById(gameState, human.id);

    expect(finalBushCount).toBeGreaterThan(initialBushCount);
    expect(updatedHuman?.food.length).toBeLessThan(10);
  });
});

describe('BT Profiler', () => {
  it('should show problem report by default', () => {
    const consoleSpy = vi.spyOn(console, 'log').mockImplementation(() => {});

    let gameState: GameWorldState = initGame();
    // Run for a short time to gather some data
    const simulationSeconds = 1;
    const timeStepSeconds = 1 / 60;

    for (let time = 0; time < simulationSeconds; time += timeStepSeconds) {
      gameState = updateWorld(gameState, timeStepSeconds);
      if (gameState.gameOver) break;
    }

    btProfiler.report();

    expect(consoleSpy).toHaveBeenCalledWith('--- Behavior Tree Full Report (Root Not Found) ---');

    // Reset for other tests
    btProfiler.reset();
    consoleSpy.mockRestore();
  });

  it('should show full report when requested', () => {
    const consoleSpy = vi.spyOn(console, 'log').mockImplementation(() => {});

    let gameState: GameWorldState = initGame();
    // Run for a short time to gather some data
    const simulationSeconds = 1;
    const timeStepSeconds = 1 / 60;

    for (let time = 0; time < simulationSeconds; time += timeStepSeconds) {
      gameState = updateWorld(gameState, timeStepSeconds);
      if (gameState.gameOver) break;
    }

    btProfiler.report({ showAll: true });

    expect(consoleSpy).toHaveBeenCalledWith('--- Behavior Tree Full Report ---');

    // Reset for other tests
    btProfiler.reset();
    consoleSpy.mockRestore();
  });
});<|MERGE_RESOLUTION|>--- conflicted
+++ resolved
@@ -3,19 +3,9 @@
 import { updateWorld } from './world-update';
 import { GameWorldState } from './world-types';
 import { HumanEntity } from './entities/characters/human/human-types';
-<<<<<<< HEAD
-
-import {
-  BERRY_COST_FOR_PLANTING,
-  GAME_DAY_IN_REAL_SECONDS,
-  HUMAN_PLANTING_DURATION_HOURS,
-  HUMAN_YEAR_IN_REAL_SECONDS,
-} from './world-consts';
-import { isLineage } from './utils/world-utils';
-=======
+
 import { GAME_DAY_IN_REAL_SECONDS, HUMAN_PLANTING_DURATION_HOURS, HUMAN_YEAR_IN_REAL_SECONDS } from './world-consts';
 import { generateTribeBadge, isLineage } from './utils/world-utils';
->>>>>>> 8411640a
 import { createHuman, giveBirth } from './entities/entities-update';
 import { humanProcreationInteraction } from './interactions/human-procreation-interaction';
 import { FoodType } from './food/food-types';
@@ -25,8 +15,6 @@
 const findHumanById = (gameState: GameWorldState, id: number): HumanEntity | undefined => {
   return gameState.entities.entities.get(id) as HumanEntity | undefined;
 };
-
-
 
 describe('Game Mechanics', () => {
   it('should be able to run for 100 years without a player and still have alive humans', () => {
